import type {
  DeepMergeRecordsDefaultHKT,
  DeepMergeArraysDefaultHKT,
  DeepMergeSetsDefaultHKT,
  DeepMergeMapsDefaultHKT,
} from "./defaults";
import type {
  EveryIsArray,
  EveryIsMap,
  EveryIsRecord,
  EveryIsSet,
  IsNever,
  IsTuple,
} from "./utils";

/**
 * Mapping of merge function URIs to the merge function type.
 */
// eslint-disable-next-line @typescript-eslint/consistent-type-definitions
export interface DeepMergeMergeFunctionURItoKind<
  Ts extends ReadonlyArray<unknown>,
  MF extends DeepMergeMergeFunctionsURIs,
  M
> {
<<<<<<< HEAD
  readonly DeepMergeLeafURI: DeepMergeLeafHKT<Ts>;
=======
  readonly DeepMergeLeafURI: DeepMergeLeaf<Ts>;
>>>>>>> f6b1cad6
  readonly DeepMergeRecordsDefaultURI: DeepMergeRecordsDefaultHKT<Ts, MF, M>;
  readonly DeepMergeArraysDefaultURI: DeepMergeArraysDefaultHKT<Ts, MF, M>;
  readonly DeepMergeSetsDefaultURI: DeepMergeSetsDefaultHKT<Ts>;
  readonly DeepMergeMapsDefaultURI: DeepMergeMapsDefaultHKT<Ts>;
}

/**
 * Get the type of the given merge function via its URI.
 */
type DeepMergeMergeFunctionKind<
  URI extends DeepMergeMergeFunctionURIs,
  Ts extends ReadonlyArray<unknown>,
  MF extends DeepMergeMergeFunctionsURIs,
  M
> = DeepMergeMergeFunctionURItoKind<Ts, MF, M>[URI];

/**
 * A union of all valid merge function URIs.
 */
type DeepMergeMergeFunctionURIs = keyof DeepMergeMergeFunctionURItoKind<
  ReadonlyArray<unknown>,
  DeepMergeMergeFunctionsURIs,
  unknown
>;

/**
 * The merge functions to use when deep merging.
 */
export type DeepMergeMergeFunctionsURIs = Readonly<{
  /**
   * The merge function to merge records with.
   */
  DeepMergeRecordsURI: DeepMergeMergeFunctionURIs;

  /**
   * The merge function to merge arrays with.
   */
  DeepMergeArraysURI: DeepMergeMergeFunctionURIs;

  /**
   * The merge function to merge sets with.
   */
  DeepMergeSetsURI: DeepMergeMergeFunctionURIs;

  /**
   * The merge function to merge maps with.
   */
  DeepMergeMapsURI: DeepMergeMergeFunctionURIs;

  /**
   * The merge function to merge other things with.
   */
  DeepMergeOthersURI: DeepMergeMergeFunctionURIs;
}>;

/**
 * Deep merge types.
 */
export type DeepMergeHKT<
  Ts extends ReadonlyArray<unknown>,
  MF extends DeepMergeMergeFunctionsURIs,
  M
> = IsTuple<Ts> extends true
  ? Ts extends readonly []
    ? undefined
    : Ts extends readonly [infer T1]
    ? T1
    : EveryIsArray<Ts> extends true
    ? DeepMergeArraysHKT<Ts, MF, M>
    : EveryIsMap<Ts> extends true
    ? DeepMergeMapsHKT<Ts, MF, M>
    : EveryIsSet<Ts> extends true
    ? DeepMergeSetsHKT<Ts, MF, M>
    : EveryIsRecord<Ts> extends true
    ? DeepMergeRecordsHKT<Ts, MF, M>
    : DeepMergeOthersHKT<Ts, MF, M>
  : unknown;

/**
 * Deep merge records.
 */
type DeepMergeRecordsHKT<
  Ts extends ReadonlyArray<unknown>,
  MF extends DeepMergeMergeFunctionsURIs,
  M
> = DeepMergeMergeFunctionKind<MF["DeepMergeRecordsURI"], Ts, MF, M>;

/**
 * Deep merge arrays.
 */
type DeepMergeArraysHKT<
  Ts extends ReadonlyArray<unknown>,
  MF extends DeepMergeMergeFunctionsURIs,
  M
> = DeepMergeMergeFunctionKind<MF["DeepMergeArraysURI"], Ts, MF, M>;

/**
 * Deep merge sets.
 */
type DeepMergeSetsHKT<
  Ts extends ReadonlyArray<unknown>,
  MF extends DeepMergeMergeFunctionsURIs,
  M
> = DeepMergeMergeFunctionKind<MF["DeepMergeSetsURI"], Ts, MF, M>;

/**
 * Deep merge maps.
 */
type DeepMergeMapsHKT<
  Ts extends ReadonlyArray<unknown>,
  MF extends DeepMergeMergeFunctionsURIs,
  M
> = DeepMergeMergeFunctionKind<MF["DeepMergeMapsURI"], Ts, MF, M>;

/**
 * Deep merge other things.
 */
type DeepMergeOthersHKT<
  Ts extends ReadonlyArray<unknown>,
  MF extends DeepMergeMergeFunctionsURIs,
  M
> = DeepMergeMergeFunctionKind<MF["DeepMergeOthersURI"], Ts, MF, M>;

/**
 * The merge function that returns a leaf.
 */
export type DeepMergeLeafURI = "DeepMergeLeafURI";

/**
 * Get the leaf type from many types that can't be merged.
 *
 * @deprecated Use `DeepMergeLeaf` instead.
 */
export type DeepMergeLeafHKT<Ts extends ReadonlyArray<unknown>> =
  DeepMergeLeaf<Ts>;

/**
 * Get the leaf type from many types that can't be merged.
 */
export type DeepMergeLeaf<Ts extends ReadonlyArray<unknown>> =
  Ts extends readonly []
    ? never
    : Ts extends readonly [infer T]
    ? T
    : Ts extends readonly [...infer Rest, infer Tail]
    ? IsNever<Tail> extends true
      ? Rest extends ReadonlyArray<unknown>
        ? DeepMergeLeaf<Rest>
        : never
      : Tail
    : never;

/**
 * The meta data deepmerge is able to provide.
 */
export type DeepMergeBuiltInMetaData = Readonly<{
  key: PropertyKey;
  parents: ReadonlyArray<Readonly<Record<PropertyKey, unknown>>>;
}>;<|MERGE_RESOLUTION|>--- conflicted
+++ resolved
@@ -22,11 +22,7 @@
   MF extends DeepMergeMergeFunctionsURIs,
   M
 > {
-<<<<<<< HEAD
-  readonly DeepMergeLeafURI: DeepMergeLeafHKT<Ts>;
-=======
   readonly DeepMergeLeafURI: DeepMergeLeaf<Ts>;
->>>>>>> f6b1cad6
   readonly DeepMergeRecordsDefaultURI: DeepMergeRecordsDefaultHKT<Ts, MF, M>;
   readonly DeepMergeArraysDefaultURI: DeepMergeArraysDefaultHKT<Ts, MF, M>;
   readonly DeepMergeSetsDefaultURI: DeepMergeSetsDefaultHKT<Ts>;
