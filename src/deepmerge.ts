import type {
  DeepMergeBuiltInMetaData,
  DeepMergeHKT,
  DeepMergeArraysDefaultHKT,
  DeepMergeMergeFunctionsDefaultURIs,
  DeepMergeMapsDefaultHKT,
  DeepMergeMergeFunctionsURIs,
  DeepMergeOptions,
  DeepMergeRecordsDefaultHKT,
  DeepMergeSetsDefaultHKT,
  DeepMergeMergeFunctionUtils,
  GetDeepMergeMergeFunctionsURIs,
} from "./types";
import {
  getIterableOfIterables,
  getKeys,
  getObjectType,
  ObjectType,
  objectHasProperty,
} from "./utils";

const defaultMergeFunctions = {
  mergeMaps: defaultMergeMaps,
  mergeSets: defaultMergeSets,
  mergeArrays: defaultMergeArrays,
  mergeRecords: defaultMergeRecords,
  mergeOthers: leaf,
} as const;

/**
 * Special values that tell deepmerge-ts to perform a certain action.
 */
const actions = {
  defaultMerge: Symbol("deepmerge-ts: default merge"),
<<<<<<< HEAD
=======
  skip: Symbol("deepmerge-ts: skip"),
>>>>>>> e9365162
} as const;

/**
 * The default function to update meta data.
 */
function defaultMetaDataUpdater<M>(
  previousMeta: M,
  metaMeta: DeepMergeBuiltInMetaData
): DeepMergeBuiltInMetaData {
  return metaMeta;
}

/**
 * The default merge functions.
 */
export type DeepMergeMergeFunctionsDefaults = typeof defaultMergeFunctions;

/**
 * Deeply merge objects.
 *
 * @param objects - The objects to merge.
 */
export function deepmerge<Ts extends Readonly<ReadonlyArray<unknown>>>(
  ...objects: readonly [...Ts]
): DeepMergeHKT<
  Ts,
  DeepMergeMergeFunctionsDefaultURIs,
  DeepMergeBuiltInMetaData
> {
  return deepmergeCustom({})(...objects) as DeepMergeHKT<
    Ts,
    DeepMergeMergeFunctionsDefaultURIs,
    DeepMergeBuiltInMetaData
  >;
}

/**
 * Deeply merge two or more objects using the given options.
 *
 * @param options - The options on how to customize the merge function.
 */
export function deepmergeCustom<
  PMF extends Partial<DeepMergeMergeFunctionsURIs>
>(
  options: DeepMergeOptions<DeepMergeBuiltInMetaData, DeepMergeBuiltInMetaData>
): <Ts extends ReadonlyArray<unknown>>(
  ...objects: Ts
) => DeepMergeHKT<
  Ts,
  GetDeepMergeMergeFunctionsURIs<PMF>,
  DeepMergeBuiltInMetaData
>;

/**
 * Deeply merge two or more objects using the given options and meta data.
 *
 * @param options - The options on how to customize the merge function.
 * @param rootMetaData - The meta data passed to the root items' being merged.
 */
export function deepmergeCustom<
  PMF extends Partial<DeepMergeMergeFunctionsURIs>,
  MetaData,
  MetaMetaData extends DeepMergeBuiltInMetaData = DeepMergeBuiltInMetaData
>(
  options: DeepMergeOptions<MetaData, MetaMetaData>,
  rootMetaData?: MetaData
): <Ts extends ReadonlyArray<unknown>>(
  ...objects: Ts
) => DeepMergeHKT<Ts, GetDeepMergeMergeFunctionsURIs<PMF>, MetaData>;

export function deepmergeCustom<
  PMF extends Partial<DeepMergeMergeFunctionsURIs>,
  MetaData,
  MetaMetaData extends DeepMergeBuiltInMetaData
>(
  options: DeepMergeOptions<MetaData, MetaMetaData>,
  rootMetaData?: MetaData
): <Ts extends ReadonlyArray<unknown>>(
  ...objects: Ts
) => DeepMergeHKT<Ts, GetDeepMergeMergeFunctionsURIs<PMF>, MetaData> {
  /**
   * The type of the customized deepmerge function.
   */
  type CustomizedDeepmerge = <Ts extends ReadonlyArray<unknown>>(
    ...objects: Ts
  ) => DeepMergeHKT<Ts, GetDeepMergeMergeFunctionsURIs<PMF>, MetaData>;

  const utils: DeepMergeMergeFunctionUtils<MetaData, MetaMetaData> = getUtils(
    options,
    customizedDeepmerge as CustomizedDeepmerge
  );

  /**
   * The customized deepmerge function.
   */
  function customizedDeepmerge(...objects: ReadonlyArray<unknown>) {
    return mergeUnknowns<
      ReadonlyArray<unknown>,
      typeof utils,
      GetDeepMergeMergeFunctionsURIs<PMF>,
      MetaData,
      MetaMetaData
    >(objects, utils, rootMetaData);
  }

  return customizedDeepmerge as CustomizedDeepmerge;
}

/**
 * The the full options with defaults apply.
 *
 * @param options - The options the user specified
 */
function getUtils<M, MM extends DeepMergeBuiltInMetaData>(
  options: DeepMergeOptions<M, MM>,
  customizedDeepmerge: DeepMergeMergeFunctionUtils<M, MM>["deepmerge"]
): DeepMergeMergeFunctionUtils<M, MM> {
  return {
    defaultMergeFunctions,
    mergeFunctions: {
      ...defaultMergeFunctions,
      ...Object.fromEntries(
        Object.entries(options)
          .filter(([key, option]) =>
            Object.prototype.hasOwnProperty.call(defaultMergeFunctions, key)
          )
          .map(([key, option]) =>
            option === false ? [key, leaf] : [key, option]
          )
      ),
    } as DeepMergeMergeFunctionUtils<M, MM>["mergeFunctions"],
    metaDataUpdater: (options.metaDataUpdater ??
      defaultMetaDataUpdater) as unknown as DeepMergeMergeFunctionUtils<
      M,
      MM
    >["metaDataUpdater"],
    deepmerge: customizedDeepmerge,
    useImplicitDefaultMerging: options.enableImplicitDefaultMerging ?? false,
    actions,
  };
}

/**
 * Merge unknown things.
 *
 * @param values - The values.
 */
function mergeUnknowns<
  Ts extends ReadonlyArray<unknown>,
  U extends DeepMergeMergeFunctionUtils<M, MM>,
  MF extends DeepMergeMergeFunctionsURIs,
  M,
  MM extends DeepMergeBuiltInMetaData
>(values: Ts, utils: U, meta: M | undefined): DeepMergeHKT<Ts, MF, M> {
  if (values.length === 0) {
    return undefined as DeepMergeHKT<Ts, MF, M>;
  }
  if (values.length === 1) {
    return mergeOthers<U, M, MM>(values, utils, meta) as DeepMergeHKT<
      Ts,
      MF,
      M
    >;
  }

  const type = getObjectType(values[0]);

  // eslint-disable-next-line functional/no-conditional-statement -- add an early escape for better performance.
  if (type !== ObjectType.NOT && type !== ObjectType.OTHER) {
    // eslint-disable-next-line functional/no-loop-statement -- using a loop here is more performant than mapping every value and then testing every value.
    for (let mutableIndex = 1; mutableIndex < values.length; mutableIndex++) {
      if (getObjectType(values[mutableIndex]) === type) {
        continue;
      }

      return mergeOthers<U, M, MM>(values, utils, meta) as DeepMergeHKT<
        Ts,
        MF,
        M
      >;
    }
  }

  switch (type) {
    case ObjectType.RECORD:
      return mergeRecords<U, MF, M, MM>(
        values as ReadonlyArray<Readonly<Record<PropertyKey, unknown>>>,
        utils,
        meta
      ) as DeepMergeHKT<Ts, MF, M>;

    case ObjectType.ARRAY:
      return mergeArrays<U, M, MM>(
        values as ReadonlyArray<Readonly<ReadonlyArray<unknown>>>,
        utils,
        meta
      ) as DeepMergeHKT<Ts, MF, M>;

    case ObjectType.SET:
      return mergeSets<U, M, MM>(
        values as ReadonlyArray<Readonly<ReadonlySet<unknown>>>,
        utils,
        meta
      ) as DeepMergeHKT<Ts, MF, M>;

    case ObjectType.MAP:
      return mergeMaps<U, M, MM>(
        values as ReadonlyArray<Readonly<ReadonlyMap<unknown, unknown>>>,
        utils,
        meta
      ) as DeepMergeHKT<Ts, MF, M>;

    default:
      return mergeOthers<U, M, MM>(values, utils, meta) as DeepMergeHKT<
        Ts,
        MF,
        M
      >;
  }
}

/**
 * Merge records.
 *
 * @param values - The records.
 */
function mergeRecords<
  U extends DeepMergeMergeFunctionUtils<M, MM>,
  MF extends DeepMergeMergeFunctionsURIs,
  M,
  MM extends DeepMergeBuiltInMetaData
>(
  values: ReadonlyArray<Readonly<Record<PropertyKey, unknown>>>,
  utils: U,
  meta: M | undefined
) {
  const result = utils.mergeFunctions.mergeRecords(values, utils, meta);

  if (
    result === actions.defaultMerge ||
    (utils.useImplicitDefaultMerging &&
      result === undefined &&
      utils.mergeFunctions.mergeRecords !==
        utils.defaultMergeFunctions.mergeRecords)
  ) {
    return utils.defaultMergeFunctions.mergeRecords<
      ReadonlyArray<Readonly<Record<PropertyKey, unknown>>>,
      U,
      MF,
      M,
      MM
    >(values, utils, meta);
<<<<<<< HEAD
  }

  return result;
}

/**
 * Merge arrays.
 *
 * @param values - The arrays.
 */
function mergeArrays<
  U extends DeepMergeMergeFunctionUtils<M, MM>,
  M,
  MM extends DeepMergeBuiltInMetaData
>(
  values: ReadonlyArray<Readonly<ReadonlyArray<unknown>>>,
  utils: U,
  meta: M | undefined
) {
  const result = utils.mergeFunctions.mergeArrays(values, utils, meta);

  if (
    result === actions.defaultMerge ||
    (utils.useImplicitDefaultMerging &&
      result === undefined &&
      utils.mergeFunctions.mergeArrays !==
        utils.defaultMergeFunctions.mergeArrays)
  ) {
    return utils.defaultMergeFunctions.mergeArrays(values);
  }
  return result;
}

/**
 * Merge sets.
 *
 * @param values - The sets.
 */
function mergeSets<
  U extends DeepMergeMergeFunctionUtils<M, MM>,
  M,
  MM extends DeepMergeBuiltInMetaData
>(
  values: ReadonlyArray<Readonly<ReadonlySet<unknown>>>,
  utils: U,
  meta: M | undefined
) {
  const result = utils.mergeFunctions.mergeSets(values, utils, meta);

  if (
    result === actions.defaultMerge ||
    (utils.useImplicitDefaultMerging &&
      result === undefined &&
      utils.mergeFunctions.mergeSets !== utils.defaultMergeFunctions.mergeSets)
  ) {
    return utils.defaultMergeFunctions.mergeSets(values);
  }
  return result;
}

/**
 * Merge maps.
 *
 * @param values - The maps.
 */
function mergeMaps<
  U extends DeepMergeMergeFunctionUtils<M, MM>,
  M,
  MM extends DeepMergeBuiltInMetaData
>(
  values: ReadonlyArray<Readonly<ReadonlyMap<unknown, unknown>>>,
  utils: U,
  meta: M | undefined
) {
  const result = utils.mergeFunctions.mergeMaps(values, utils, meta);

  if (
    result === actions.defaultMerge ||
    (utils.useImplicitDefaultMerging &&
      result === undefined &&
      utils.mergeFunctions.mergeMaps !== utils.defaultMergeFunctions.mergeMaps)
  ) {
    return utils.defaultMergeFunctions.mergeMaps(values);
  }
  return result;
}

/**
 * Merge other things.
 *
 * @param values - The other things.
 */
function mergeOthers<
  U extends DeepMergeMergeFunctionUtils<M, MM>,
  M,
  MM extends DeepMergeBuiltInMetaData
>(values: ReadonlyArray<unknown>, utils: U, meta: M | undefined) {
  const result = utils.mergeFunctions.mergeOthers(values, utils, meta);

  if (
    result === actions.defaultMerge ||
    (utils.useImplicitDefaultMerging &&
      result === undefined &&
      utils.mergeFunctions.mergeOthers !==
        utils.defaultMergeFunctions.mergeOthers)
  ) {
    return utils.defaultMergeFunctions.mergeOthers(values);
  }
=======
  }

  return result;
}

/**
 * Merge arrays.
 *
 * @param values - The arrays.
 */
function mergeArrays<
  U extends DeepMergeMergeFunctionUtils<M, MM>,
  M,
  MM extends DeepMergeBuiltInMetaData
>(
  values: ReadonlyArray<Readonly<ReadonlyArray<unknown>>>,
  utils: U,
  meta: M | undefined
) {
  const result = utils.mergeFunctions.mergeArrays(values, utils, meta);

  if (
    result === actions.defaultMerge ||
    (utils.useImplicitDefaultMerging &&
      result === undefined &&
      utils.mergeFunctions.mergeArrays !==
        utils.defaultMergeFunctions.mergeArrays)
  ) {
    return utils.defaultMergeFunctions.mergeArrays(values);
  }
  return result;
}

/**
 * Merge sets.
 *
 * @param values - The sets.
 */
function mergeSets<
  U extends DeepMergeMergeFunctionUtils<M, MM>,
  M,
  MM extends DeepMergeBuiltInMetaData
>(
  values: ReadonlyArray<Readonly<ReadonlySet<unknown>>>,
  utils: U,
  meta: M | undefined
) {
  const result = utils.mergeFunctions.mergeSets(values, utils, meta);

  if (
    result === actions.defaultMerge ||
    (utils.useImplicitDefaultMerging &&
      result === undefined &&
      utils.mergeFunctions.mergeSets !== utils.defaultMergeFunctions.mergeSets)
  ) {
    return utils.defaultMergeFunctions.mergeSets(values);
  }
  return result;
}

/**
 * Merge maps.
 *
 * @param values - The maps.
 */
function mergeMaps<
  U extends DeepMergeMergeFunctionUtils<M, MM>,
  M,
  MM extends DeepMergeBuiltInMetaData
>(
  values: ReadonlyArray<Readonly<ReadonlyMap<unknown, unknown>>>,
  utils: U,
  meta: M | undefined
) {
  const result = utils.mergeFunctions.mergeMaps(values, utils, meta);

  if (
    result === actions.defaultMerge ||
    (utils.useImplicitDefaultMerging &&
      result === undefined &&
      utils.mergeFunctions.mergeMaps !== utils.defaultMergeFunctions.mergeMaps)
  ) {
    return utils.defaultMergeFunctions.mergeMaps(values);
  }
  return result;
}

/**
 * Merge other things.
 *
 * @param values - The other things.
 */
function mergeOthers<
  U extends DeepMergeMergeFunctionUtils<M, MM>,
  M,
  MM extends DeepMergeBuiltInMetaData
>(values: ReadonlyArray<unknown>, utils: U, meta: M | undefined) {
  const result = utils.mergeFunctions.mergeOthers(values, utils, meta);

  if (
    result === actions.defaultMerge ||
    (utils.useImplicitDefaultMerging &&
      result === undefined &&
      utils.mergeFunctions.mergeOthers !==
        utils.defaultMergeFunctions.mergeOthers)
  ) {
    return utils.defaultMergeFunctions.mergeOthers(values);
  }
>>>>>>> e9365162
  return result;
}

/**
 * The default strategy to merge records.
 *
 * @param values - The records.
 */
function defaultMergeRecords<
  Ts extends ReadonlyArray<Record<PropertyKey, unknown>>,
  U extends DeepMergeMergeFunctionUtils<M, MM>,
  MF extends DeepMergeMergeFunctionsURIs,
  M,
  MM extends DeepMergeBuiltInMetaData
>(values: Ts, utils: U, meta: M | undefined) {
  const result: Record<PropertyKey, unknown> = {};

  /* eslint-disable functional/no-loop-statement, functional/no-conditional-statement -- using a loop here is more performant. */

  for (const key of getKeys(values)) {
    const propValues = [];

    for (const value of values) {
      if (objectHasProperty(value, key)) {
        propValues.push(value[key]);
      }
    }

    // assert(propValues.length > 0);

    const updatedMeta = utils.metaDataUpdater(meta, {
      key,
      parents: values,
    } as unknown as MM);

    const propertyResult = mergeUnknowns<ReadonlyArray<unknown>, U, MF, M, MM>(
      propValues,
      utils,
      updatedMeta
    );

    if (propertyResult === actions.skip) {
      continue;
    }

    result[key] = propertyResult;
  }

  /* eslint-enable functional/no-loop-statement, functional/no-conditional-statement */

  return result as DeepMergeRecordsDefaultHKT<Ts, MF, M>;
}

/**
 * The default strategy to merge arrays.
 *
 * @param values - The arrays.
 */
function defaultMergeArrays<
  Ts extends ReadonlyArray<ReadonlyArray<unknown>>,
  MF extends DeepMergeMergeFunctionsURIs,
  M
>(values: Ts) {
  return values.flat() as DeepMergeArraysDefaultHKT<Ts, MF, M>;
}

/**
 * The default strategy to merge sets.
 *
 * @param values - The sets.
 */
function defaultMergeSets<
  Ts extends ReadonlyArray<Readonly<ReadonlySet<unknown>>>
>(values: Ts) {
  return new Set(getIterableOfIterables(values)) as DeepMergeSetsDefaultHKT<Ts>;
}

/**
 * The default strategy to merge maps.
 *
 * @param values - The maps.
 */
function defaultMergeMaps<
  Ts extends ReadonlyArray<Readonly<ReadonlyMap<unknown, unknown>>>
>(values: Ts) {
  return new Map(getIterableOfIterables(values)) as DeepMergeMapsDefaultHKT<Ts>;
}

/**
 * Get the last value in the given array.
 */
function leaf<Ts extends ReadonlyArray<unknown>>(values: Ts) {
  return values[values.length - 1];
}<|MERGE_RESOLUTION|>--- conflicted
+++ resolved
@@ -32,10 +32,7 @@
  */
 const actions = {
   defaultMerge: Symbol("deepmerge-ts: default merge"),
-<<<<<<< HEAD
-=======
   skip: Symbol("deepmerge-ts: skip"),
->>>>>>> e9365162
 } as const;
 
 /**
@@ -288,7 +285,6 @@
       M,
       MM
     >(values, utils, meta);
-<<<<<<< HEAD
   }
 
   return result;
@@ -397,116 +393,6 @@
   ) {
     return utils.defaultMergeFunctions.mergeOthers(values);
   }
-=======
-  }
-
-  return result;
-}
-
-/**
- * Merge arrays.
- *
- * @param values - The arrays.
- */
-function mergeArrays<
-  U extends DeepMergeMergeFunctionUtils<M, MM>,
-  M,
-  MM extends DeepMergeBuiltInMetaData
->(
-  values: ReadonlyArray<Readonly<ReadonlyArray<unknown>>>,
-  utils: U,
-  meta: M | undefined
-) {
-  const result = utils.mergeFunctions.mergeArrays(values, utils, meta);
-
-  if (
-    result === actions.defaultMerge ||
-    (utils.useImplicitDefaultMerging &&
-      result === undefined &&
-      utils.mergeFunctions.mergeArrays !==
-        utils.defaultMergeFunctions.mergeArrays)
-  ) {
-    return utils.defaultMergeFunctions.mergeArrays(values);
-  }
-  return result;
-}
-
-/**
- * Merge sets.
- *
- * @param values - The sets.
- */
-function mergeSets<
-  U extends DeepMergeMergeFunctionUtils<M, MM>,
-  M,
-  MM extends DeepMergeBuiltInMetaData
->(
-  values: ReadonlyArray<Readonly<ReadonlySet<unknown>>>,
-  utils: U,
-  meta: M | undefined
-) {
-  const result = utils.mergeFunctions.mergeSets(values, utils, meta);
-
-  if (
-    result === actions.defaultMerge ||
-    (utils.useImplicitDefaultMerging &&
-      result === undefined &&
-      utils.mergeFunctions.mergeSets !== utils.defaultMergeFunctions.mergeSets)
-  ) {
-    return utils.defaultMergeFunctions.mergeSets(values);
-  }
-  return result;
-}
-
-/**
- * Merge maps.
- *
- * @param values - The maps.
- */
-function mergeMaps<
-  U extends DeepMergeMergeFunctionUtils<M, MM>,
-  M,
-  MM extends DeepMergeBuiltInMetaData
->(
-  values: ReadonlyArray<Readonly<ReadonlyMap<unknown, unknown>>>,
-  utils: U,
-  meta: M | undefined
-) {
-  const result = utils.mergeFunctions.mergeMaps(values, utils, meta);
-
-  if (
-    result === actions.defaultMerge ||
-    (utils.useImplicitDefaultMerging &&
-      result === undefined &&
-      utils.mergeFunctions.mergeMaps !== utils.defaultMergeFunctions.mergeMaps)
-  ) {
-    return utils.defaultMergeFunctions.mergeMaps(values);
-  }
-  return result;
-}
-
-/**
- * Merge other things.
- *
- * @param values - The other things.
- */
-function mergeOthers<
-  U extends DeepMergeMergeFunctionUtils<M, MM>,
-  M,
-  MM extends DeepMergeBuiltInMetaData
->(values: ReadonlyArray<unknown>, utils: U, meta: M | undefined) {
-  const result = utils.mergeFunctions.mergeOthers(values, utils, meta);
-
-  if (
-    result === actions.defaultMerge ||
-    (utils.useImplicitDefaultMerging &&
-      result === undefined &&
-      utils.mergeFunctions.mergeOthers !==
-        utils.defaultMergeFunctions.mergeOthers)
-  ) {
-    return utils.defaultMergeFunctions.mergeOthers(values);
-  }
->>>>>>> e9365162
   return result;
 }
 
